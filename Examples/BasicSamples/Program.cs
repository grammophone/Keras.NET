﻿using Keras;
using Keras.Applications.VGG;
using Keras.Models;
using Keras.PreProcessing.Image;
using System;

namespace BasicSamples
{
    class Program
    {
        static void Main(string[] args)
        {
            //Run to setup keras and backend.
            //Setup.Run(SetupBackend.TensorflowGPU);
            //Setup.UseTfKeras();
            //MergeExample.Run();
<<<<<<< HEAD
            //ImplementCallback.Run();
=======
            EarlyStopExample.Run();
>>>>>>> 317f36e1
            Console.WriteLine("Running XOR");
            XOR.Run();
            //MNIST_CNN.Run();
            Console.WriteLine("Running PrimaIndiansDiabetics");
            //PrimaIndiansDiabetics.Run();

            Console.ReadLine();
        }
    }
}<|MERGE_RESOLUTION|>--- conflicted
+++ resolved
@@ -14,11 +14,8 @@
             //Setup.Run(SetupBackend.TensorflowGPU);
             //Setup.UseTfKeras();
             //MergeExample.Run();
-<<<<<<< HEAD
             //ImplementCallback.Run();
-=======
-            EarlyStopExample.Run();
->>>>>>> 317f36e1
+
             Console.WriteLine("Running XOR");
             XOR.Run();
             //MNIST_CNN.Run();
