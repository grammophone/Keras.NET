﻿<Project Sdk="Microsoft.NET.Sdk">

  <PropertyGroup>
    <TargetFramework>netstandard2.0</TargetFramework>
    <PackageId>Keras.NET</PackageId>
<<<<<<< HEAD
    <Version>3.7.3.1</Version>
=======
    <Version>3.7.4.1</Version>
>>>>>>> 317f36e1
    <Authors>SciSharp Team</Authors>
    <Product>Keras.NET</Product>
    <Description>C# bindings for Keras on Win64 - Keras.NET is a high-level neural networks API, capable of running on top of TensorFlow, CNTK, or Theano. </Description>
    <PackageLicenseFile>LICENSE</PackageLicenseFile>
    <PackageProjectUrl>https://scisharp.github.io/Keras.NET/</PackageProjectUrl>
    <RepositoryUrl>https://github.com/SciSharp/Keras.NET</RepositoryUrl>
    <RepositoryType>git</RepositoryType>
    <PackageIconUrl>https://avatars3.githubusercontent.com/u/44989469?s=128&amp;v=4</PackageIconUrl>
    <PackageTags>keras, deep learning, neural network, tensorflow, cntk, plaimml</PackageTags>
    <PackageRequireLicenseAcceptance>true</PackageRequireLicenseAcceptance>
    <AssemblyName>Keras</AssemblyName>
    <RootNamespace>Keras</RootNamespace>
    <Configurations>Debug;Release;Py3.6_WIN;Py2.7_WIN;Py3.6_OSX;Py2.7_Mono;Py3.6_Mono;Py2.7_OSX</Configurations>
    <GeneratePackageOnBuild>false</GeneratePackageOnBuild>
    <Platforms>AnyCPU;x64</Platforms>
  </PropertyGroup>

  <PropertyGroup Condition="'$(Configuration)|$(Platform)'=='Release|AnyCPU'">
    <Optimize>true</Optimize>
  </PropertyGroup>

  <PropertyGroup Condition="'$(Configuration)|$(Platform)'=='Release|x64'">
    <Optimize>true</Optimize>
  </PropertyGroup>

  <ItemGroup>
    <None Include="..\LICENSE">
      <Pack>True</Pack>
      <PackagePath></PackagePath>
    </None>
  </ItemGroup>

  <ItemGroup>
    <Folder Include="Properties\"></Folder>
  </ItemGroup>

  <ItemGroup>
    <PackageReference Include="Numpy.Bare" Version="3.7.1.11"></PackageReference>
  </ItemGroup>

</Project><|MERGE_RESOLUTION|>--- conflicted
+++ resolved
@@ -3,11 +3,7 @@
   <PropertyGroup>
     <TargetFramework>netstandard2.0</TargetFramework>
     <PackageId>Keras.NET</PackageId>
-<<<<<<< HEAD
-    <Version>3.7.3.1</Version>
-=======
     <Version>3.7.4.1</Version>
->>>>>>> 317f36e1
     <Authors>SciSharp Team</Authors>
     <Product>Keras.NET</Product>
     <Description>C# bindings for Keras on Win64 - Keras.NET is a high-level neural networks API, capable of running on top of TensorFlow, CNTK, or Theano. </Description>
